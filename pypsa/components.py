--- conflicted
+++ resolved
@@ -887,7 +887,6 @@
                          keys=self.branch_components, sort=True,
                          names=['component', 'name'])
 
-<<<<<<< HEAD
     def passive_branches(self, sel=None):
         """
         Returns the passive branches of a network.
@@ -925,12 +924,7 @@
 
         return pd.concat((self.df(c)[sel_b(c, sel)]
                          for c in self.passive_branch_components),
-                         keys=self.passive_branch_components, sort=False)
-=======
-    def passive_branches(self):
-        return pd.concat((self.df(c) for c in self.passive_branch_components),
                          keys=self.passive_branch_components, sort=True)
->>>>>>> f29e3be4
 
     def controllable_branches(self):
         return pd.concat((self.df(c) for c in self.controllable_branch_components),
