--- conflicted
+++ resolved
@@ -8,15 +8,9 @@
 build_year,int,year,0,build year,Input (optional)
 lifetime,float,years,inf,lifetime,Input (optional)
 p_nom,float,MW,0,Limit of active power which can pass through link.,Input (optional)
-<<<<<<< HEAD
-p_nom_extendable,boolean,n/a,FALSE,Switch to allow capacity p_nom to be extended in OPF.,Input (optional)
-p_nom_min,float,MW,0,"If p_nom is extendable in OPF, set its minimum value.",Input (optional)
-p_nom_max,float,MW,inf,"If p_nom is extendable in OPF, set its maximum value (e.g. limited by potential).",Input (optional)
-=======
 p_nom_extendable,boolean,n/a,False,Switch to allow capacity p_nom to be extended.,Input (optional)
 p_nom_min,float,MW,0,"If p_nom is extendable, set its minimum value.",Input (optional)
 p_nom_max,float,MW,inf,"If p_nom is extendable, set its maximum value (e.g. limited by potential).",Input (optional)
->>>>>>> eea93d38
 p_set,static or series,MW,0,The dispatch set point for p0 of the link in PF.,Input (optional)
 p_min_pu,static or series,per unit of p_nom,0,Minimal dispatch (can also be negative) per unit of p_nom for the link.,Input (optional)
 p_max_pu,static or series,per unit of p_nom,1,Maximal dispatch (can also be negative) per unit of p_nom for the link.,Input (optional)
@@ -26,10 +20,6 @@
 stand_by_cost,static or series,currency/h,0,Stand-by cost for operating the link at null power flow.,Input (optional)
 length,float,km,0,"Length of line, useful for calculating the capital cost.",Input (optional)
 terrain_factor,float,per unit,1,Terrain factor for increasing capital cost.,Input (optional)
-<<<<<<< HEAD
-ramp_limit_up,static or series,per unit,NaN,"Maximum active power increase from one snapshot to the next, per unit of the nominal power. Ignored if NaN.",Input (optional)
-ramp_limit_down,static or series,per unit,NaN,"Maximum active power decrease from one snapshot to the next, per unit of the nominal power. Ignored if NaN.",Input (optional)
-=======
 committable,boolean,n/a,False,Use unit commitment (only possible if p_nom is not extendable).,Input (optional)
 start_up_cost,float,currency,0,Cost to start up the link. Only read if committable is True.,Input (optional)
 shut_down_cost,float,currency,0,Cost to shut down the link. Only read if committable is True.,Input (optional)
@@ -37,11 +27,10 @@
 min_down_time,int,snapshots,0,Minimum number of snapshots for status to be 0.  Only read if committable is True.,Input (optional)
 up_time_before,int,snapshots,1,Number of snapshots that the link was online before network.snapshots start. Only read if committable is True and min_up_time is non-zero.,Input (optional)
 down_time_before,int,snapshots,0,Number of snapshots that the link was offline before network.snapshots start. Only read if committable is True and min_down_time is non-zero.,Input (optional)
-ramp_limit_up,float,per unit,NaN,"Maximum increase from one snapshot to the next, per unit of bus0 unit. Ignored if NaN.",Input (optional)
-ramp_limit_down,float,per unit,NaN,"Maximum decrease from one snapshot to the next, per unit of bus0 unit. Ignored if NaN.",Input (optional)
+ramp_limit_up,static or series,per unit,NaN,"Maximum active power increase from one snapshot to the next, per unit of the nominal power. Ignored if NaN.",Input (optional)
+ramp_limit_down,static or series,per unit,NaN,"Maximum active power decrease from one snapshot to the next, per unit of the nominal power. Ignored if NaN.",Input (optional)
 ramp_limit_start_up,float,per unit,1,"Maximumincrease at start up, per unit of bus0 unit.   Only read if committable is True.",Input (optional)
 ramp_limit_shut_down,float,per unit,1,"Maximum decrease at shut down, per unit of bus0 unit.   Only read if committable is True.",Input (optional)
->>>>>>> eea93d38
 p0,series,MW,0,Active power at bus0 (positive if branch is withdrawing power from bus0).,Output
 p1,series,MW,0,Active power at bus1 (positive if branch is withdrawing power from bus1).,Output
 p_nom_opt,float,MW,0,Optimised capacity for active power.,Output
